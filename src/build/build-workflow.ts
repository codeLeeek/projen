import { Task } from '..';
import { Component } from '../component';
import { GitHub, GitHubProject, GithubWorkflow, GitIdentity } from '../github';
import { BUILD_ARTIFACT_NAME, DEFAULT_GITHUB_ACTIONS_USER } from '../github/constants';
import { WorkflowActions } from '../github/workflow-actions';
import { Job, JobPermission, JobStep } from '../github/workflows-model';
import { Project } from '../project';

const PULL_REQUEST_REF = '${{ github.event.pull_request.head.ref }}';
const PULL_REQUEST_REPOSITORY = '${{ github.event.pull_request.head.repo.full_name }}';
const BUILD_JOBID = 'build';
const ANTI_TAMPER_JOBID = 'anti-tempar';
const SELF_MUTATION_JOBID = 'self-mutation';
const DIFF_STEP = 'diff';
const DIFF_EXISTS = 'diff_exists';
const DIFF_EXISTS_CONDITION = `needs.${BUILD_JOBID}.outputs.${DIFF_EXISTS}`;
const IS_FORK = 'github.event.pull_request.head.repo.full_name != github.repository';
const NOT_FORK = `!(${IS_FORK})`;

export interface BuildWorkflowOptions {
  /**
   * The task to execute in order to build the project.
   */
  readonly buildTask: Task;

  /**
   * A name of a directory that includes build artifacts.
   */
  readonly artifactsDirectory: string;

  /**
   * The container image to use for builds.
   * @default - the default workflow container
   */
  readonly containerImage?: string;

  /**
   * Automatically update files modified during builds to pull-request branches.
   * This means that any files synthesized by projen or e.g. test snapshots will
   * always be up-to-date before a PR is merged.
   *
   * Implies that PR builds do not have anti-tamper checks.
   *
   * This is enabled by default only if `githubTokenSecret` is set. Otherwise it
   * is disabled, which implies that file changes that happen during build will
   * not be pushed back to the branch.
   *
   * @default true
   */
  readonly mutableBuild?: boolean;

  /**
   * Steps to execute before the build.
   * @default []
   */
  readonly preBuildSteps?: JobStep[];

  /**
   * Steps to execute after build.
   * @default []
   */
  readonly postBuildSteps?: JobStep[];

  /**
   * Git identity to use for the workflow.
   * @default - default identity
   */
  readonly gitIdentity?: GitIdentity;

  /**
   * Build environment variables.
   * @default {}
   */
  readonly env?: { [key: string]: string };
}

export class BuildWorkflow extends Component {
  private readonly postBuildSteps: JobStep[];
  private readonly preBuildSteps: JobStep[];
  private readonly gitIdentity: GitIdentity;
  private readonly buildTask: Task;
  private readonly github: GitHub;
  private readonly workflow: GithubWorkflow;
  private readonly artifactsDirectory?: string;
  private readonly mutableBuilds: boolean;
  private readonly selfMutationConditions: string;

  private readonly _postBuildJobs: string[] = [];

  constructor(project: Project, options: BuildWorkflowOptions) {
    super(project);

    const github = GitHub.of(project);
    if (!github) {
      throw new Error('BuildWorkflow is currently only supported for GitHub projects');
    }

    this.github = github;
    this.preBuildSteps = options.preBuildSteps ?? [];
    this.postBuildSteps = options.postBuildSteps ?? [];
    this.gitIdentity = options.gitIdentity ?? DEFAULT_GITHUB_ACTIONS_USER;
    this.buildTask = options.buildTask;
    this.artifactsDirectory = options.artifactsDirectory;
    this.mutableBuilds = options.mutableBuild ?? true;

    const autoApproveLabel = (this.project as GitHubProject).autoApprove?.label;

    const selfMutationConditions = [NOT_FORK];
    if (autoApproveLabel) {
      selfMutationConditions.push(`!contains(github.event.pull_request.labels.*.name, '${autoApproveLabel}')`);
    }

    this.selfMutationConditions = selfMutationConditions.join('&&');

    this.workflow = new GithubWorkflow(github, 'build');
    this.workflow.on({
      pullRequest: {},
      workflowDispatch: {}, // allow manual triggering
    });

    this.addBuildJob(options);
    this.addAntiTamperJob();
    if (this.mutableBuilds) {
      this.addSelfMutationJob();
    }
  }

  private addBuildJob(options: BuildWorkflowOptions) {
    this.workflow.addJob(BUILD_JOBID, {
      runsOn: ['ubuntu-latest'],
      container: options.containerImage ? { image: options.containerImage } : undefined,
      env: {
        CI: 'true',
        ...options.env,
      },
      permissions: {
        contents: JobPermission.WRITE,
      },
      steps: (() => this.renderBuildSteps()) as any,
      outputs: {
        [DIFF_EXISTS]: {
          stepId: DIFF_STEP,
          outputName: DIFF_EXISTS,
        },
      },
    });
  }

  /**
   * Returns a list of job IDs that are part of the build.
   */
  public get buildJobIds(): string[] {
    return [BUILD_JOBID, ...this._postBuildJobs];
  }

  /**
   * Adds steps that are executed after the build.
   * @param steps The job steps
   */
  public addPostBuildSteps(...steps: JobStep[]): void {
    this.postBuildSteps.push(...steps);
  }

  /**
   * Adds another job to the build workflow which is executed after the build
   * job succeeded.
   *
   * Jobs are executed _only_ if the build did NOT self mutate. If the build
   * self-mutate, the branch will either be updated or the build will fail (in
   * forks), so there is no point in executing the post-build job.
   *
   * @param id The id of the new job
   * @param job The job specification
   */
  public addPostBuildJob(id: string, job: Job) {
    const steps = [];

    if (this.artifactsDirectory) {
      steps.push({
        name: 'Download build artifacts',
        uses: 'actions/download-artifact@v2',
        with: {
          name: BUILD_ARTIFACT_NAME,
          path: this.artifactsDirectory,
        },
      });
    }

    steps.push(...job.steps);

    this.workflow.addJob(id, {
      needs: [ANTI_TAMPER_JOBID, SELF_MUTATION_JOBID],
      // only run if build did not self-mutate
      if: `\${{ ! ${DIFF_EXISTS_CONDITION}} }}`,
      ...job,
      steps: steps,
    });

    // add to the list of build job IDs
    this._postBuildJobs.push(id);
  }


  private addSelfMutationJob() {
    this.workflow.addJob(SELF_MUTATION_JOBID, {
      runsOn: ['ubuntu-latest'],
      permissions: {
        contents: JobPermission.WRITE,
      },
      needs: [BUILD_JOBID],
      if: `\${{ ${DIFF_EXISTS_CONDITION} && ${this.selfMutationConditions} }}`,
      steps: [
        ...WorkflowActions.checkoutWithPatch({
          // we need to use a PAT so that our push will trigger the build workflow
          token: `\${{ secrets.${this.workflow.projenTokenSecret} }}`,
          ref: PULL_REQUEST_REF,
          repository: PULL_REQUEST_REPOSITORY,
        }),
        ...WorkflowActions.setGitIdentity(this.gitIdentity),
        {
          name: 'Push changes',
          run: [
            '  git add .',
            '  git commit -m "chore: self mutation"',
            `  git push origin HEAD:${PULL_REQUEST_REF}`,
          ].join('\n'),
        },
      ],
    });
  }

  /**
   * Adds a job that fails if there were file changes.
   */
  private addAntiTamperJob() {
    this.workflow.addJob(ANTI_TAMPER_JOBID, {
      runsOn: ['ubuntu-latest'],
      if: `\${{ ${DIFF_EXISTS_CONDITION} && !(${this.selfMutationConditions}) }}`,
      permissions: {},
      needs: [BUILD_JOBID],
      steps: [
        ...WorkflowActions.checkoutWithPatch({
          repository: PULL_REQUEST_REPOSITORY,
          ref: PULL_REQUEST_REF,
        }),
        {
          name: 'Found diff after build (update your branch)',
          run: 'git add . && diff --staged --exit-code',
        },
      ],
    });
  }

  /**
   * Called (lazily) during synth to render the build job steps.
   */
  private renderBuildSteps(): JobStep[] {
    return [
      {
        name: 'Checkout',
        uses: 'actions/checkout@v2',
        with: {
          ref: PULL_REQUEST_REF,
          repository: PULL_REQUEST_REPOSITORY,
        },
      },

      ...this.preBuildSteps,

      {
        name: this.buildTask.name,
        run: this.github.project.runTaskCommand(this.buildTask),
      },

      ...this.postBuildSteps,

<<<<<<< HEAD
      {
        name: 'diff',
        id: DIFF_STEP,
        run: `git diff --staged --exit-code || echo "::set-output name=${DIFF_EXISTS}::true"`,
      },

      ...WorkflowActions.createUploadGitPatch({
        if: `\${{ steps.${DIFF_STEP}.outputs.${DIFF_EXISTS} }}`,
=======
      ...WorkflowActions.createUploadGitPatch({
        stepId: SELF_MUTATION_STEP,
        outputName: SELF_MUTATION_HAPPENED_OUTPUT,
>>>>>>> 4ac9273c
      }),

      // upload the build artifact only if we have post-build jobs and only if
      // there we NO self mutation.
      ...(this._postBuildJobs.length == 0 ? [] : [{
        name: 'Upload artifact',
        uses: 'actions/upload-artifact@v2.1.1',
        if: `\${{ ! steps.${DIFF_STEP}.outputs.${DIFF_EXISTS} }}`,
        with: {
          name: BUILD_ARTIFACT_NAME,
          path: this.artifactsDirectory,
        },
      }]),
    ];
  }
}<|MERGE_RESOLUTION|>--- conflicted
+++ resolved
@@ -12,8 +12,8 @@
 const ANTI_TAMPER_JOBID = 'anti-tempar';
 const SELF_MUTATION_JOBID = 'self-mutation';
 const DIFF_STEP = 'diff';
-const DIFF_EXISTS = 'diff_exists';
-const DIFF_EXISTS_CONDITION = `needs.${BUILD_JOBID}.outputs.${DIFF_EXISTS}`;
+const DIFF_EXISTS_OUTPUT = 'diff_exists';
+const DIFF_EXISTS_CONDITION = `needs.${BUILD_JOBID}.outputs.${DIFF_EXISTS_OUTPUT}`;
 const IS_FORK = 'github.event.pull_request.head.repo.full_name != github.repository';
 const NOT_FORK = `!(${IS_FORK})`;
 
@@ -138,9 +138,9 @@
       },
       steps: (() => this.renderBuildSteps()) as any,
       outputs: {
-        [DIFF_EXISTS]: {
+        [DIFF_EXISTS_OUTPUT]: {
           stepId: DIFF_STEP,
-          outputName: DIFF_EXISTS,
+          outputName: DIFF_EXISTS_OUTPUT,
         },
       },
     });
@@ -274,20 +274,9 @@
 
       ...this.postBuildSteps,
 
-<<<<<<< HEAD
-      {
-        name: 'diff',
-        id: DIFF_STEP,
-        run: `git diff --staged --exit-code || echo "::set-output name=${DIFF_EXISTS}::true"`,
-      },
-
       ...WorkflowActions.createUploadGitPatch({
-        if: `\${{ steps.${DIFF_STEP}.outputs.${DIFF_EXISTS} }}`,
-=======
-      ...WorkflowActions.createUploadGitPatch({
-        stepId: SELF_MUTATION_STEP,
-        outputName: SELF_MUTATION_HAPPENED_OUTPUT,
->>>>>>> 4ac9273c
+        stepId: DIFF_STEP,
+        outputName: DIFF_EXISTS_OUTPUT,
       }),
 
       // upload the build artifact only if we have post-build jobs and only if
@@ -295,7 +284,7 @@
       ...(this._postBuildJobs.length == 0 ? [] : [{
         name: 'Upload artifact',
         uses: 'actions/upload-artifact@v2.1.1',
-        if: `\${{ ! steps.${DIFF_STEP}.outputs.${DIFF_EXISTS} }}`,
+        if: `\${{ ! steps.${DIFF_STEP}.outputs.${DIFF_EXISTS_OUTPUT} }}`,
         with: {
           name: BUILD_ARTIFACT_NAME,
           path: this.artifactsDirectory,
