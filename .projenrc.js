const { cdk, JsonFile, TextFile, gitlab } = require("./lib");

const project = new cdk.JsiiProject({
  name: "projen",
  description: "CDK for software projects",
  repository: "https://github.com/projen/projen.git",

  authorName: "Amazon Web Services",
  authorUrl: "https://aws.amazon.com",
  authorOrganization: true,

  stability: "experimental",
  keywords: [
    "scaffolding",
    "cicd",
    "project",
    "management",
    "generator",
    "cdk",
  ],

  pullRequestTemplateContents: [
    "---",
    "By submitting this pull request, I confirm that my contribution is made under the terms of the Apache 2.0 license.",
  ],

  bundledDeps: [
    "conventional-changelog-config-spec",
    "yaml",
    "fs-extra",
    "yargs",
    "case",
    "glob@^7",
    "semver",
    "chalk",
    "@iarna/toml",
    "xmlbuilder2",
    "ini",
    "shx",
  ],

  devDeps: [
    "@types/conventional-changelog-config-spec",
    "@types/fs-extra@^8",
    "@types/yargs",
    "@types/glob",
    "@types/semver",
    "@types/ini",
    "markmac",
    "all-contributors-cli",
  ],

  projenDevDependency: false, // because I am projen
  releaseToNpm: true,
  minNodeVersion: "12.7.0",
  workflowNodeVersion: "12.22.0", // required by @typescript-eslint/eslint-plugin@5.5.0

  codeCov: true,
  prettier: true,
  defaultReleaseBranch: "main",
  gitpod: true,
  devContainer: true,
  // since this is projen, we need to always compile before we run
  projenCommand: "/bin/bash ./projen.bash",

  // cli tests need projen to be compiled
  compileBeforeTest: true,

  // makes it very hard to iterate with jest --watch
  jestOptions: {
    coverageText: false,
  },

  publishToMaven: {
    javaPackage: "io.github.cdklabs.projen",
    mavenGroupId: "io.github.cdklabs",
    mavenArtifactId: "projen",
    mavenEndpoint: "https://s01.oss.sonatype.org",
  },
  publishToPypi: {
    distName: "projen",
    module: "projen",
  },
  publishToGo: {
    moduleName: "github.com/projen/projen-go",
  },

  releaseFailureIssue: true,

  autoApproveUpgrades: true,
  autoApproveOptions: { allowedUsernames: ["cdklabs-automation"] },
});

// this script is what we use as the projen command in this project
// it will compile the project if needed and then run the cli.
new TextFile(project, "projen.bash", {
  lines: [
    "#!/bin/bash",
    `# ${TextFile.PROJEN_MARKER}`,
    "set -euo pipefail",
    "if [ ! -f lib/cli/index.js ]; then",
    '  echo "bootstrapping..."',
    "  npx jsii --silence-warnings=reserved-word --no-fix-peer-dependencies",
    "fi",
    "exec bin/projen $@",
  ],
});
project.npmignore.exclude("/projen.bash");

project.addExcludeFromCleanup("test/**"); // because snapshots include the projen marker...
project.gitignore.include("templates/**");

// expand markdown macros in readme
const macros = project.addTask("readme-macros");
macros.exec("mv README.md README.md.bak");
macros.exec("cat README.md.bak | markmac > README.md");
macros.exec("rm README.md.bak");
project.postCompileTask.spawn(macros);

new JsonFile(project, ".markdownlint.json", {
  obj: {
    default: true,
    "commands-show-output": false,
    "line-length": {
      line_length: 200,
    },
  },
});
project.npmignore.exclude("/.markdownlint.json");

project.vscode.launchConfiguration.addConfiguration({
  type: "pwa-node",
  request: "launch",
  name: "projen CLI",
  skipFiles: ["<node_internals>/**"],
  program: "${workspaceFolder}/lib/cli/index.js",
  outFiles: ["${workspaceFolder}/lib/**/*.js"],
});

project.github.mergify.addRule({
  name: "Label core contributions",
  actions: {
    label: {
      add: ["contribution/core"],
    },
  },
  conditions: ["author~=^(eladb|Chriscbr)$", "label!=contribution/core"],
});

project.gitpod.addCustomTask({
  name: "Setup",
  init: "yarn install",
  prebuild: "bash ./projen.bash",
  command: "npx projen build",
});

const setup = project.addTask("devenv:setup");
setup.exec("yarn install");
setup.spawn(project.buildTask);
project.devContainer.addTasks(setup);
project.npmignore.exclude("/.devcontainer.json");

project.addTask("contributors:update", {
  exec: 'all-contributors check | grep "Missing contributors" -A 1 | tail -n1 | sed -e "s/,//g" | xargs -n1 | grep -v "[bot]" | xargs -n1 -I{} all-contributors add {} code',
});
project.npmignore.exclude("/.all-contributorsrc");

project.npmignore.exclude("/scripts/");
project.npmignore.exclude("/ARCHITECTURE.md");
project.npmignore.exclude("/CODE_OF_CONDUCT.md");
project.npmignore.exclude("/CONTRIBUTING.md");
project.npmignore.exclude("/VISION.md");
project.npmignore.exclude("/SECURITY.md");
project.npmignore.exclude("/.gitattributes");
project.npmignore.exclude("/.gitpod.yml");

// integ test
const pythonCompatTask = project.addTask("integ:python-compat", {
  exec: "scripts/python-compat.sh",
  description:
    "Checks that projen's submodule structure does not cause import failures for python. Expects python to be installed and projen to be fully built.",
});
const integTask = project.addTask("integ", {
  description: "Run integration tests",
});
integTask.spawn(project.compileTask);
integTask.spawn(project.tasks.tryFind("package:python"));
integTask.spawn(pythonCompatTask);

project.buildWorkflow.addPostBuildJobTask(integTask, {
  tools: { python: { version: "3.x" }, go: { version: "1.16.x" } },
});

<<<<<<< HEAD
new gitlab.WorkflowProvider(project);
=======
// we are projen, so re-synth after compiling.
// fixes feedback loop where projen contibutors run "build"
// but not all files are updated
project.postCompileTask.spawn(project.defaultTask);
>>>>>>> 39e36466

project.synth();<|MERGE_RESOLUTION|>--- conflicted
+++ resolved
@@ -191,13 +191,11 @@
   tools: { python: { version: "3.x" }, go: { version: "1.16.x" } },
 });
 
-<<<<<<< HEAD
-new gitlab.WorkflowProvider(project);
-=======
 // we are projen, so re-synth after compiling.
 // fixes feedback loop where projen contibutors run "build"
 // but not all files are updated
 project.postCompileTask.spawn(project.defaultTask);
->>>>>>> 39e36466
+
+new gitlab.WorkflowProvider(project);
 
 project.synth();