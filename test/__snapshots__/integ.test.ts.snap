--- conflicted
+++ resolved
@@ -266,8 +266,7 @@
     runs-on: ubuntu-latest
     permissions:
       contents: read
-    outputs:
-      self_mutation_happened: \${{ steps.export-self_mutation_happened.outputs.self_mutation_happened }}
+    outputs: {}
     env:
       CI: \\"true\\"
     steps:
@@ -283,22 +282,20 @@
       - run: npx projen build
       - run: git add .
       - run: >-
-          if git diff --staged --patch --exit-code > .repo.patch; then
-            self_mutation_happened=1
-          else
+          if ! git diff --staged --patch --exit-code > .repo.patch; then
             echo \\"Files were changed during build (see build log). If this was triggered from a fork, you will need to update your branch.\\"
             cat .repo.patch
             exit 1
           fi
-      - id: export-self_mutation_happened
-        run: echo \\"::set-output name=self_mutation_happened::$self_mutation_happened\\"
       - name: Upload .repo.patch
         uses: actions/upload-artifact@v2
+        if: always()
         with:
           name: .repo.patch
           path: .repo.patch
       - name: Upload dist
         uses: actions/upload-artifact@v2
+        if: always()
         with:
           name: dist
           path: dist
@@ -308,8 +305,8 @@
     permissions:
       contents: write
     outputs: {}
-    if: (always()) && (needs.build.outputs.self_mutation_happened) && (!
-      (github.event.pull_request.head.repo.full_name != github.repository))
+    if: (always()) && (! (github.event.pull_request.head.repo.full_name !=
+      github.repository))
     steps:
       - name: Checkout
         uses: actions/checkout@v2
@@ -321,38 +318,22 @@
         uses: actions/download-artifact@v2
         with:
           name: .repo.patch
-<<<<<<< HEAD
           path: .repo.patch
-      - run: '[ -s ./.repo.patch ] && git apply ./.repo.patch || echo \\"Empty patch.
-          Skipping.\\"'
+      - run: \\"[ -s ./.repo.patch ] || exit 0\\"
+      - run: git apply ./.repo.patch
       - run: rm -f ./.repo.patch
       - run: git config user.name \\"github-actions\\"
       - run: git config user.email \\"github-actions@github.com\\"
       - run: git add .
-      - run: 'git commit -m -s \\"chore: self mutation\\"'
-      - run: git push origin HEAD:\${{ github.event.pull_request.head.ref }}
-=======
-          path: \${{ runner.temp }}
-      - name: Apply patch
-        run: '[ -s \${{ runner.temp }}/.repo.patch ] && git apply \${{ runner.temp
-          }}/.repo.patch || echo \\"Empty patch. Skipping.\\"'
-      - name: Set git identity
-        run: |-
-          git config user.name \\"github-actions\\"
-          git config user.email \\"github-actions@github.com\\"
+      - run: 'git commit -s -m \\"chore: self mutation\\"'
       - name: Push changes
-        run: |-2
-            git add .
-            git commit -s -m \\"chore: self mutation\\"
-            git push origin HEAD:\${{ github.event.pull_request.head.ref }}
->>>>>>> 39e36466
+        run: git push origin HEAD:\${{ github.event.pull_request.head.ref }}
   package-js:
     needs: build
     runs-on: ubuntu-latest
     permissions:
       contents: read
     outputs: {}
-    if: \\"! (needs.build.outputs.self_mutation_happened)\\"
     steps:
       - uses: actions/setup-node@v2
         with:
@@ -362,9 +343,10 @@
         with:
           name: dist
           path: dist
+      - run: \\"[ -s ./.repo.patch ] && exit 0\\"
       - run: mv dist .repo
-      - run: cd .repo && yarn install --check-files --frozen-lockfile
-      - run: cd .repo && npx projen package:js
+      - run: (cd .repo && yarn install --check-files --frozen-lockfile)
+      - run: (cd .repo && npx projen package:js)
       - run: mv .repo/dist dist
   package-java:
     needs: build
@@ -372,7 +354,6 @@
     permissions:
       contents: read
     outputs: {}
-    if: \\"! (needs.build.outputs.self_mutation_happened)\\"
     steps:
       - uses: actions/setup-java@v2
         with:
@@ -386,9 +367,10 @@
         with:
           name: dist
           path: dist
+      - run: \\"[ -s ./.repo.patch ] && exit 0\\"
       - run: mv dist .repo
-      - run: cd .repo && yarn install --check-files --frozen-lockfile
-      - run: cd .repo && npx projen package:java
+      - run: (cd .repo && yarn install --check-files --frozen-lockfile)
+      - run: (cd .repo && npx projen package:java)
       - run: mv .repo/dist dist
   package-python:
     needs: build
@@ -396,7 +378,6 @@
     permissions:
       contents: read
     outputs: {}
-    if: \\"! (needs.build.outputs.self_mutation_happened)\\"
     steps:
       - uses: actions/setup-node@v2
         with:
@@ -409,9 +390,10 @@
         with:
           name: dist
           path: dist
+      - run: \\"[ -s ./.repo.patch ] && exit 0\\"
       - run: mv dist .repo
-      - run: cd .repo && yarn install --check-files --frozen-lockfile
-      - run: cd .repo && npx projen package:python
+      - run: (cd .repo && yarn install --check-files --frozen-lockfile)
+      - run: (cd .repo && npx projen package:python)
       - run: mv .repo/dist dist
 ",
   ".github/workflows/pull-request-lint.yml": "# ~~ Generated by projen. To modify, edit .projenrc.js and run \\"npx projen\\".
@@ -529,8 +511,8 @@
           name: build-artifact
           path: dist
       - run: mv dist .repo
-      - run: cd .repo && yarn install --check-files --frozen-lockfile
-      - run: cd .repo && npx projen package:js
+      - run: (cd .repo && yarn install --check-files --frozen-lockfile)
+      - run: (cd .repo && npx projen package:js)
       - run: mv .repo/dist dist
       - name: Release
         run: npx -p jsii-release@latest jsii-release-npm
@@ -559,8 +541,8 @@
           name: build-artifact
           path: dist
       - run: mv dist .repo
-      - run: cd .repo && yarn install --check-files --frozen-lockfile
-      - run: cd .repo && npx projen package:java
+      - run: (cd .repo && yarn install --check-files --frozen-lockfile)
+      - run: (cd .repo && npx projen package:java)
       - run: mv .repo/dist dist
       - name: Release
         run: npx -p jsii-release@latest jsii-release-maven
@@ -590,8 +572,8 @@
           name: build-artifact
           path: dist
       - run: mv dist .repo
-      - run: cd .repo && yarn install --check-files --frozen-lockfile
-      - run: cd .repo && npx projen package:python
+      - run: (cd .repo && yarn install --check-files --frozen-lockfile)
+      - run: (cd .repo && npx projen package:python)
       - run: mv .repo/dist dist
       - name: Release
         run: npx -p jsii-release@latest jsii-release-pypi
@@ -4950,8 +4932,7 @@
     runs-on: ubuntu-latest
     permissions:
       contents: read
-    outputs:
-      self_mutation_happened: \${{ steps.export-self_mutation_happened.outputs.self_mutation_happened }}
+    outputs: {}
     env:
       CI: \\"true\\"
     steps:
@@ -4964,22 +4945,20 @@
       - run: npx projen build
       - run: git add .
       - run: >-
-          if git diff --staged --patch --exit-code > .repo.patch; then
-            self_mutation_happened=1
-          else
+          if ! git diff --staged --patch --exit-code > .repo.patch; then
             echo \\"Files were changed during build (see build log). If this was triggered from a fork, you will need to update your branch.\\"
             cat .repo.patch
             exit 1
           fi
-      - id: export-self_mutation_happened
-        run: echo \\"::set-output name=self_mutation_happened::$self_mutation_happened\\"
       - name: Upload .repo.patch
         uses: actions/upload-artifact@v2
+        if: always()
         with:
           name: .repo.patch
           path: .repo.patch
       - name: Upload dist
         uses: actions/upload-artifact@v2
+        if: always()
         with:
           name: dist
           path: dist
@@ -4989,8 +4968,8 @@
     permissions:
       contents: write
     outputs: {}
-    if: (always()) && (needs.build.outputs.self_mutation_happened) && (!
-      (github.event.pull_request.head.repo.full_name != github.repository))
+    if: (always()) && (! (github.event.pull_request.head.repo.full_name !=
+      github.repository))
     steps:
       - name: Checkout
         uses: actions/checkout@v2
@@ -5002,31 +4981,16 @@
         uses: actions/download-artifact@v2
         with:
           name: .repo.patch
-<<<<<<< HEAD
           path: .repo.patch
-      - run: '[ -s ./.repo.patch ] && git apply ./.repo.patch || echo \\"Empty patch.
-          Skipping.\\"'
+      - run: \\"[ -s ./.repo.patch ] || exit 0\\"
+      - run: git apply ./.repo.patch
       - run: rm -f ./.repo.patch
       - run: git config user.name \\"github-actions\\"
       - run: git config user.email \\"github-actions@github.com\\"
       - run: git add .
-      - run: 'git commit -m -s \\"chore: self mutation\\"'
-      - run: git push origin HEAD:\${{ github.event.pull_request.head.ref }}
-=======
-          path: \${{ runner.temp }}
-      - name: Apply patch
-        run: '[ -s \${{ runner.temp }}/.repo.patch ] && git apply \${{ runner.temp
-          }}/.repo.patch || echo \\"Empty patch. Skipping.\\"'
-      - name: Set git identity
-        run: |-
-          git config user.name \\"github-actions\\"
-          git config user.email \\"github-actions@github.com\\"
+      - run: 'git commit -s -m \\"chore: self mutation\\"'
       - name: Push changes
-        run: |-2
-            git add .
-            git commit -s -m \\"chore: self mutation\\"
-            git push origin HEAD:\${{ github.event.pull_request.head.ref }}
->>>>>>> 39e36466
+        run: git push origin HEAD:\${{ github.event.pull_request.head.ref }}
 ",
   ".github/workflows/pull-request-lint.yml": "# ~~ Generated by projen. To modify, edit .projenrc.js and run \\"npx projen\\".
 
