--- conflicted
+++ resolved
@@ -241,36 +241,6 @@
   );
 });
 
-<<<<<<< HEAD
-=======
-describe("projen-upgrade task is", () => {
-  test("empty if version is set", () => {
-    const prj = new NodeProject({
-      defaultReleaseBranch: "main",
-      name: "test project",
-      packageName: "test-project",
-      projenVersion: "0.50.0",
-    });
-    const tasks = synthSnapshot(prj)[TaskRuntime.MANIFEST_FILE].tasks;
-    expect(tasks["upgrade-projen"].steps[0].exec).toEqual(
-      "echo No dependencies to upgrade."
-    );
-  });
-
-  test("defined for Projen if version is not set", () => {
-    const prj = new NodeProject({
-      defaultReleaseBranch: "main",
-      name: "test project",
-    });
-    const tasks = synthSnapshot(prj)[TaskRuntime.MANIFEST_FILE].tasks;
-    expect(tasks["upgrade-projen"]).toBeDefined();
-    expect(tasks["upgrade-projen"].steps[1].exec).toStrictEqual(
-      "npm-check-updates --dep dev --upgrade --target=minor --filter='projen'"
-    );
-  });
-});
-
->>>>>>> 5c247b9e
 function createProject(
   options: Omit<
     NodeProjectOptions,
